--- conflicted
+++ resolved
@@ -69,16 +69,8 @@
     double fluctuation;
   };
 
-<<<<<<< HEAD
   /// Vector of constituent positions and fluctuation prefactors.
   std::vector<Constituent> constituents_;
-=======
-  /// Thickness function prefactor = fluct/(2*pi*w^2)
-  double prefactor_;
-
-  /// Tracks binary collisions if true
-  const bool calc_ncoll_;
->>>>>>> 7b3e2a72
 };
 
 /// \rst
@@ -139,6 +131,9 @@
 
   /// Thickness function prefactor = 1/(constituent_number*2*pi*w^2) XXX
   const double prefactor_;
+
+  /// Tracks binary collisions if true
+  const bool calc_ncoll_;
 
   /// Gamma random variables used to weight each nucleon (or constituent)
   /// contribution. Controlled by the fluctuation parameter.
