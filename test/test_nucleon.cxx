--- conflicted
+++ resolved
@@ -133,18 +133,12 @@
       {"parton-number", 1}
   });
 
-<<<<<<< HEAD
   NucleonCommon no_fluct_nc{no_fluct_var_map};
 
   proton.sample_nucleons(0.);
   nucleon = *proton.begin();
   while (!no_fluct_nc.participate(nucleon, nucleon)) {}
   CHECK( no_fluct_nc.thickness(nucleon, 0, 0) == Approx(1/(2*M_PI*wsq)) );
-=======
-  NucleonProfile no_fluct_profile{no_fluct_var_map};
-  no_fluct_profile.fluctuate();
-  CHECK( no_fluct_profile.thickness(0) == Approx(1/(2*M_PI*wsq)) );
->>>>>>> d8152b4b
 
   CHECK_THROWS_AS([]() {
     // nucleon width too small
@@ -152,7 +146,6 @@
         {"fluctuation",   1.},
         {"cross-section", 5.},
         {"nucleon-width", .1},
-<<<<<<< HEAD
         {"parton-width", .1},
         {"parton-number", 1},
     });
@@ -233,11 +226,4 @@
   CHECK( gaussian_error == Approx(0.).epsilon(.01) );
 
 
-
-=======
-    });
-    NucleonProfile bad_profile{bad_var_map};
-  }(),
-  std::domain_error);
->>>>>>> d8152b4b
 }